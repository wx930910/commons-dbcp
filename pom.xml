<?xml version="1.0"?>
<!--
   Licensed to the Apache Software Foundation (ASF) under one or more
   contributor license agreements.  See the NOTICE file distributed with
   this work for additional information regarding copyright ownership.
   The ASF licenses this file to You under the Apache License, Version 2.0
   (the "License"); you may not use this file except in compliance with
   the License.  You may obtain a copy of the License at

       http://www.apache.org/licenses/LICENSE-2.0

   Unless required by applicable law or agreed to in writing, software
   distributed under the License is distributed on an "AS IS" BASIS,
   WITHOUT WARRANTIES OR CONDITIONS OF ANY KIND, either express or implied.
   See the License for the specific language governing permissions and
   limitations under the License.
-->
<project
    xmlns="http://maven.apache.org/POM/4.0.0"
    xmlns:xsi="http://www.w3.org/2001/XMLSchema-instance"
    xsi:schemaLocation="http://maven.apache.org/POM/4.0.0 http://maven.apache.org/maven-v4_0_0.xsd">
  <parent>
    <groupId>org.apache.commons</groupId>
    <artifactId>commons-parent</artifactId>
    <version>12</version>
  </parent>
  <modelVersion>4.0.0</modelVersion>
  <groupId>commons-dbcp</groupId>
  <artifactId>commons-dbcp</artifactId>
  <version>1.3</version>
  <name>Commons DBCP</name>

  <inceptionYear>2001</inceptionYear>
  <description>Commons Database Connection Pooling</description>
  <url>http://commons.apache.org/dbcp/</url>

  <distributionManagement>
    <site>
      <id>people.apache.org</id>
      <name>Commons DBCP</name>
      <url>scp://people.apache.org/www/commons.apache.org/dbcp</url>
    </site>
  </distributionManagement>
  
  <issueManagement>
    <system>jira</system>
    <url>http://issues.apache.org/jira/browse/DBCP</url>
  </issueManagement>

  <scm>
    <connection>scm:svn:http://svn.apache.org/repos/asf/commons/proper/dbcp/trunk</connection>
    <developerConnection>scm:svn:https://svn.apache.org/repos/asf/commons/proper/dbcp/branches/DBCP_1_3_BRANCH</developerConnection>
    <url>http://svn.apache.org/viewvc/commons/proper/dbcp/branches/DBCP_1_3_BRANCH</url>
  </scm>

  <developers>
    <developer>
      <name>Morgan Delagrange</name>
      <id>morgand</id>
      <email></email>
      <organization></organization>
    </developer>
    <developer>
      <name>Geir Magnusson</name>
      <id>geirm</id>
      <email></email>
      <organization></organization>
    </developer>
    <developer>
      <name>Craig McClanahan</name>
      <id>craigmcc</id>
      <email></email>
      <organization></organization>
    </developer>
    <developer>
      <name>John McNally</name>
      <id>jmcnally</id>
      <email></email>
      <organization></organization>
    </developer>
    <developer>
      <name>Martin Poeschl</name>
      <id>mpoeschl</id>
      <email>mpoeschl@marmot.at</email>
      <organization>tucana.at</organization>
    </developer>
    <developer>
      <name>Rodney Waldhoff</name>
      <id>rwaldhoff</id>
      <email></email>
      <organization></organization>
    </developer>
    <developer>
      <name>David Weinrich</name>
      <id>dweinr1</id>
      <email></email>
      <organization></organization>
    </developer>
    <developer>
      <name>Dirk Verbeeck</name>
      <id>dirkv</id>
      <email></email>
      <organization></organization>
    </developer>
    <developer>
      <name>Yoav Shapira</name>
      <id>yoavs</id>
      <email>yoavs@apache.org</email>
      <organization>Apache Software Foundation</organization>
    </developer>
    <developer>
      <name>Phil Steitz</name>
      <id>psteitz</id>
      <email></email>
      <organization></organization>
    </developer>
    <developer>
      <name>J&#x00f6;rg Schaible</name>
      <id>joehni</id>
      <email>joerg.schaible@gmx.de</email>
      <organization></organization>
      <timezone>+1</timezone>
    </developer>
    <developer>
      <name>Mark Thomas</name>
      <id>markt</id>
      <email>markt@apache.org</email>
      <organization>Apache Software Foundation</organization>
    </developer>
  </developers>
  <contributors>
    <contributor>
      <name>Todd Carmichael</name>
      <email>toddc@concur.com</email>
    </contributor>
    <contributor>
      <name>Wayne Woodfield</name>
    </contributor>
    <contributor>
      <name>Dain Sundstrom</name>
      <email>dain@apache.org</email>
    </contributor>
    <contributor>
      <name>Philippe Mouawad</name>
    </contributor>
  </contributors>

  <dependencies>
    <dependency>
      <groupId>commons-pool</groupId>
      <artifactId>commons-pool</artifactId>
      <version>1.5.4</version>
    </dependency>

    <dependency>
      <groupId>junit</groupId>
      <artifactId>junit</artifactId>
      <version>3.8.2</version>
      <scope>test</scope>
    </dependency>

    <!-- For managed connections -->
    <dependency>
      <groupId>org.apache.geronimo.specs</groupId>
      <artifactId>geronimo-jta_1.1_spec</artifactId>
       <version>1.1.1</version>
       <optional>true</optional>
    </dependency>

    <!-- tomcat naming jars for jndi reference tests -->
    <dependency>
      <groupId>tomcat</groupId>
      <artifactId>naming-common</artifactId>
      <version>5.0.28</version>
      <scope>test</scope>
    </dependency>
    
    <dependency>
      <groupId>tomcat</groupId>
      <artifactId>naming-java</artifactId>
      <version>5.0.28</version>
      <scope>test</scope>
    </dependency>
    
    <!-- dragged in by tomcat-naming jars - only for jndi tests -->
    <dependency>
      <groupId>commons-logging</groupId>
      <artifactId>commons-logging</artifactId>
       <version>1.1.1</version>
       <scope>test</scope>
    </dependency>

    <!-- for testing of managed connections -->
    <dependency>
      <groupId>org.apache.geronimo.modules</groupId>
      <artifactId>geronimo-transaction</artifactId>
       <version>1.2-beta</version>
       <scope>test</scope>
    </dependency>
  </dependencies>

  <properties>
    <!-- Target Java versions are actually 1.4, 1.5 and 1.6 -->
    <maven.compile.source>1.4</maven.compile.source>
    <maven.compile.target>1.4</maven.compile.target>
    <commons.componentid>dbcp</commons.componentid>
<<<<<<< HEAD
    <commons.release.version>1.3</commons.release.version>
    <commons.binary.suffix></commons.binary.suffix>
=======
    <commons.release.version>1.4</commons.release.version>
>>>>>>> 069dd25d
    <commons.jira.id>DBCP</commons.jira.id>
    <commons.jira.pid>12310469</commons.jira.pid>
  </properties> 

  <build>
    <sourceDirectory>src/java</sourceDirectory>
    <testSourceDirectory>src/test</testSourceDirectory>
    <resources>
      <resource>
        <directory>src/test</directory>
        <includes>
          <include>testpool.jocl</include>
        </includes>
      </resource>
      <resource>
        <directory>.</directory>
        <targetPath>META-INF</targetPath>
          <includes>
            <include>NOTICE.txt</include>
            <include>LICENSE.txt</include>
          </includes>
        </resource>
      </resources>
      <testResources>
        <testResource>
          <directory>${basedir}/src/test</directory>
          <includes>
            <include>testpool.jocl</include>
          </includes>
        </testResource>
      </testResources>
      <plugins>
        <!-- Specify cobertura version for "cobertura:cobertura" goal -->
        <plugin>
          <groupId>org.codehaus.mojo</groupId>
          <artifactId>cobertura-maven-plugin</artifactId>
          <version>2.3</version>
        </plugin>
        <plugin>
          <groupId>org.apache.maven.plugins</groupId>
          <artifactId>maven-surefire-plugin</artifactId>
            <configuration>
            <reportFormat>plain</reportFormat>
              <includes>
                <include>org/apache/commons/dbcp/TestAbandonedObjectPool.java</include>
                <include>org/apache/commons/jocl/TestJOCLContentHandler.java</include>
                <include>org/apache/commons/dbcp/TestDelegatingConnection.java</include>
                <include>org/apache/commons/dbcp/TestPoolableConnection.java</include>
                <include>org/apache/commons/dbcp/TestDelegatingPreparedStatement.java</include>
                <include>org/apache/commons/dbcp/TestDelegatingStatement.java</include>
                <include>org/apache/commons/dbcp/TestJOCLed.java</include>
                <include>org/apache/commons/dbcp/TestManual.java</include>
        
                <include>org/apache/commons/dbcp/TestBasicDataSourceFactory.java</include>
                <include>org/apache/commons/dbcp/TestBasicDataSource.java</include>
                <include>org/apache/commons/dbcp/TestAbandonedBasicDataSource.java</include>
                <include>org/apache/commons/dbcp/TestPStmtPooling.java</include>
                <include>org/apache/commons/dbcp/TestPStmtPoolingBasicDataSource.java</include>
                <include>org/apache/commons/dbcp/TestPoolingDataSource.java</include>
                <include>org/apache/commons/dbcp/TestJndi.java</include>
                
                <include>org/apache/commons/dbcp/cpdsadapter/TestDriverAdapterCPDS.java</include>
                
                <include>org/apache/commons/dbcp/datasources/TestFactory.java</include>
                <include>org/apache/commons/dbcp/datasources/TestCPDSConnectionFactory.java</include>
                <include>org/apache/commons/dbcp/datasources/TestKeyedCPDSConnectionFactory.java</include>
                <include>org/apache/commons/dbcp/datasources/TestPerUserPoolDataSource.java</include>
                <include>org/apache/commons/dbcp/datasources/TestSharedPoolDataSource.java</include>
                <include>org/apache/commons/dbcp/datasources/TestInstanceKeyDataSource.java</include>

                <include>org/apache/commons/dbcp/managed/TestBasicManagedDataSource.java</include>
                <include>org/apache/commons/dbcp/managed/TestManagedDataSource.java</include>
                <include>org/apache/commons/dbcp/managed/TestManagedDataSourceInTx.java</include>
              </includes>
          </configuration>
        </plugin>
        <plugin>
          <artifactId>maven-assembly-plugin</artifactId>
          <configuration>
            <descriptors>
              <descriptor>src/assembly/bin.xml</descriptor>
              <descriptor>src/assembly/src.xml</descriptor>
            </descriptors>
            <tarLongFileMode>gnu</tarLongFileMode>
          </configuration>
        </plugin>
      </plugins>
    </build>
    <reporting>
      <plugins>
        <plugin>
          <groupId>org.codehaus.mojo</groupId>
          <artifactId>findbugs-maven-plugin</artifactId>
          <version>2.1</version>
          <configuration>
            <threshold>Normal</threshold>
            <effort>Default</effort>
            <excludeFilterFile>${basedir}/findbugs-exclude-filter.xml</excludeFilterFile>
          </configuration>
        </plugin>
        <plugin>
          <groupId>org.codehaus.mojo</groupId>
          <artifactId>cobertura-maven-plugin</artifactId>
          <version>2.3</version>
        </plugin>
        <plugin>
          <groupId>org.apache.maven.plugins</groupId>
          <artifactId>maven-javadoc-plugin</artifactId>
          <version>2.4</version>
          <configuration>
            <links>
              <link>http://java.sun.com/j2se/1.5.0/docs/api</link>
              <link>http://commons.apache.org/pool/api-1.5.4</link>
              <link>http://java.sun.com/j2ee/sdk_1.3/techdocs/api</link>
            </links>
          </configuration>
        </plugin>
        <plugin>
          <groupId>org.apache.maven.plugins</groupId>
          <artifactId>maven-changes-plugin</artifactId>
          <version>2.0</version>
          <configuration>
            <xmlPath>${basedir}/xdocs/changes.xml</xmlPath>
            <issueLinkTemplate>%URL%/%ISSUE%</issueLinkTemplate>
          </configuration>
          <reportSets>
            <reportSet>
              <reports>
                <report>changes-report</report>
              </reports>
            </reportSet>
          </reportSets>
        </plugin>
        <plugin>
          <groupId>org.apache.maven.plugins</groupId>
          <artifactId>maven-checkstyle-plugin</artifactId>
          <version>2.1</version>
          <configuration>
            <configLocation>${basedir}/checkstyle.xml</configLocation>
            <enableRulesSummary>false</enableRulesSummary>
          </configuration>
        </plugin>
        <plugin>
          <groupId>org.apache.maven.plugins</groupId>
          <artifactId>maven-pmd-plugin</artifactId>
          <version>2.4</version>
          <configuration>
            <rulesets>
              <ruleset>checkstyle.xml</ruleset>
            </rulesets>
            <targetJdk>${maven.compile.target}</targetJdk>
          </configuration>
        </plugin>
        <plugin>
        <groupId>org.codehaus.mojo</groupId>
        <artifactId>clirr-maven-plugin</artifactId>
        <version>2.2.2</version>
        <configuration>
          <comparisonVersion>1.2.2</comparisonVersion>
          <minSeverity>info</minSeverity>
        </configuration>
      </plugin>
      </plugins>
    </reporting>
</project><|MERGE_RESOLUTION|>--- conflicted
+++ resolved
@@ -27,7 +27,7 @@
   <modelVersion>4.0.0</modelVersion>
   <groupId>commons-dbcp</groupId>
   <artifactId>commons-dbcp</artifactId>
-  <version>1.3</version>
+  <version>1.4</version>
   <name>Commons DBCP</name>
 
   <inceptionYear>2001</inceptionYear>
@@ -49,8 +49,8 @@
 
   <scm>
     <connection>scm:svn:http://svn.apache.org/repos/asf/commons/proper/dbcp/trunk</connection>
-    <developerConnection>scm:svn:https://svn.apache.org/repos/asf/commons/proper/dbcp/branches/DBCP_1_3_BRANCH</developerConnection>
-    <url>http://svn.apache.org/viewvc/commons/proper/dbcp/branches/DBCP_1_3_BRANCH</url>
+    <developerConnection>scm:svn:https://svn.apache.org/repos/asf/commons/proper/dbcp/trunk</developerConnection>
+    <url>http://svn.apache.org/viewvc/commons/proper/dbcp/trunk</url>
   </scm>
 
   <developers>
@@ -197,19 +197,29 @@
        <version>1.2-beta</version>
        <scope>test</scope>
     </dependency>
+    
+    <!-- required by TestJOCLed -->
+    <dependency>
+      <groupId>xml-apis</groupId>
+      <artifactId>xml-apis</artifactId>
+      <version>2.0.2</version>
+      <scope>test</scope>
+    </dependency>
+    <dependency>
+      <groupId>xerces</groupId>
+      <artifactId>xerces</artifactId>
+      <version>2.4.0</version>
+      <scope>test</scope>
+    </dependency>
   </dependencies>
 
   <properties>
-    <!-- Target Java versions are actually 1.4, 1.5 and 1.6 -->
-    <maven.compile.source>1.4</maven.compile.source>
-    <maven.compile.target>1.4</maven.compile.target>
+    <!-- Target Java versions are actually 1.4, 1.5 and 1.6
+         but maven build only supports 1.6 -->
+    <maven.compile.source>1.6</maven.compile.source>
+    <maven.compile.target>1.6</maven.compile.target>
     <commons.componentid>dbcp</commons.componentid>
-<<<<<<< HEAD
-    <commons.release.version>1.3</commons.release.version>
-    <commons.binary.suffix></commons.binary.suffix>
-=======
     <commons.release.version>1.4</commons.release.version>
->>>>>>> 069dd25d
     <commons.jira.id>DBCP</commons.jira.id>
     <commons.jira.pid>12310469</commons.jira.pid>
   </properties> 
@@ -334,6 +344,8 @@
           <configuration>
             <xmlPath>${basedir}/xdocs/changes.xml</xmlPath>
             <issueLinkTemplate>%URL%/%ISSUE%</issueLinkTemplate>
+            <template>dbcp-release-notes.vm</template>
+            <templateDirectory>src/template</templateDirectory>
           </configuration>
           <reportSets>
             <reportSet>
